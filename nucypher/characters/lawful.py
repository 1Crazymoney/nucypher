--- conflicted
+++ resolved
@@ -794,11 +794,7 @@
                 alice_verifying_key=alice_verifying_key,
                 *capsules_to_activate)
 
-<<<<<<< HEAD
             self.log.debug(f"Found {len(complete_work_orders)} complete WorkOrders for this Capsule ({capsule}).")
-=======
-            self.log.info(f"Found {len(complete_work_orders)} complete work orders for this Capsule ({capsule}).")
->>>>>>> b1b3c933
 
             if complete_work_orders:
                 if use_precedent_work_orders:
