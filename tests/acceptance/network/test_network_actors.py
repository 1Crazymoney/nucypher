"""
This file is part of nucypher.

nucypher is free software: you can redistribute it and/or modify
it under the terms of the GNU Affero General Public License as published by
the Free Software Foundation, either version 3 of the License, or
(at your option) any later version.

nucypher is distributed in the hope that it will be useful,
but WITHOUT ANY WARRANTY; without even the implied warranty of
MERCHANTABILITY or FITNESS FOR A PARTICULAR PURPOSE.  See the
GNU Affero General Public License for more details.

You should have received a copy of the GNU Affero General Public License
along with nucypher.  If not, see <https://www.gnu.org/licenses/>.
"""
import datetime

import maya
import pytest
from hendrix.experience import crosstown_traffic
from hendrix.utils.test_utils import crosstownTaskListDecoratorFactory

from nucypher.characters.lawful import Ursula
from nucypher.characters.unlawful import Vladimir
from nucypher.crypto.api import keccak_digest
from nucypher.crypto.powers import SigningPower
from nucypher.acumen.nicknames import nickname_from_seed
from nucypher.acumen.perception import FleetSensor
from tests.constants import INSECURE_DEVELOPMENT_PASSWORD
from tests.utils.middleware import MockRestMiddleware


@pytest.mark.slow()
def test_all_blockchain_ursulas_know_about_all_other_ursulas(blockchain_ursulas, agency):
    """
    Once launched, all Ursulas know about - and can help locate - all other Ursulas in the network.
    """
    token_agent, staking_agent, policy_agent = agency
    for address in staking_agent.swarm():
        for propagating_ursula in blockchain_ursulas[:1]:  # Last Ursula is not staking
            if address == propagating_ursula.checksum_address:
                continue
            else:
                assert address in propagating_ursula.known_nodes.addresses(), "{} did not know about {}". \
                    format(propagating_ursula, nickname_from_seed(address))


@pytest.mark.slow()
def test_blockchain_alice_finds_ursula_via_rest(blockchain_alice, blockchain_ursulas):
    # Imagine alice knows of nobody.
    blockchain_alice._Learner__known_nodes = FleetSensor()

    blockchain_alice.remember_node(blockchain_ursulas[0])
    blockchain_alice.learn_from_teacher_node()
    assert len(blockchain_alice.known_nodes) == len(blockchain_ursulas)

    for ursula in blockchain_ursulas:
        assert ursula in blockchain_alice.known_nodes


def test_alice_creates_policy_with_correct_hrac(idle_federated_policy):
    """
    Alice creates a Policy.  It has the proper HRAC, unique per her, Bob, and the label
    """
    alice = idle_federated_policy.alice
    bob = idle_federated_policy.bob

    assert idle_federated_policy.hrac() == keccak_digest(bytes(alice.stamp)
                                                         + bytes(bob.stamp)
                                                         + idle_federated_policy.label)


def test_alice_sets_treasure_map(enacted_federated_policy, federated_ursulas):
    """
    Having enacted all the policies of a PolicyGroup, Alice creates a TreasureMap and ...... TODO
    """
    enacted_federated_policy.publish_treasure_map(network_middleware=MockRestMiddleware())
    treasure_map_index = bytes.fromhex(enacted_federated_policy.treasure_map.public_id())
    found = 0
    for node in enacted_federated_policy.bob.matching_nodes_among(enacted_federated_policy.alice.known_nodes):
        treasure_map_as_set_on_network = node.treasure_maps[treasure_map_index]
        assert treasure_map_as_set_on_network == enacted_federated_policy.treasure_map
        found += 1
    assert found


def test_treasure_map_stored_by_ursula_is_the_correct_one_for_bob(federated_alice, federated_bob, federated_ursulas,
                                                                  enacted_federated_policy):
    """
    The TreasureMap given by Alice to Ursula is the correct one for Bob; he can decrypt and read it.
    """

    treasure_map_index = bytes.fromhex(enacted_federated_policy.treasure_map.public_id())
    treasure_map_as_set_on_network = list(federated_ursulas)[0].treasure_maps[treasure_map_index]

    hrac_by_bob = federated_bob.construct_policy_hrac(federated_alice.stamp, enacted_federated_policy.label)
    assert enacted_federated_policy.hrac() == hrac_by_bob

    hrac, map_id_by_bob = federated_bob.construct_hrac_and_map_id(federated_alice.stamp, enacted_federated_policy.label)
    assert map_id_by_bob == treasure_map_as_set_on_network.public_id()


def test_bob_can_retreive_the_treasure_map_and_decrypt_it(enacted_federated_policy, federated_ursulas):
    """
    Above, we showed that the TreasureMap saved on the network is the correct one for Bob.  Here, we show
    that Bob can retrieve it with only the information about which he is privy pursuant to the PolicyGroup.
    """
    bob = enacted_federated_policy.bob

    # Of course, in the real world, Bob has sufficient information to reconstitute a PolicyGroup, gleaned, we presume,
    # through a side-channel with Alice.

    # If Bob doesn't know about any Ursulas, he can't find the TreasureMap via the REST swarm:
    with pytest.raises(bob.NotEnoughNodes):
        treasure_map_from_wire = bob.get_treasure_map(enacted_federated_policy.alice.stamp,
                                                      enacted_federated_policy.label)

    # Bob finds out about one Ursula (in the real world, a seed node)
    bob.remember_node(list(federated_ursulas)[0])

    # ...and then learns about the rest of the network.
    bob.learn_from_teacher_node(eager=True)

    # Now he'll have better success finding that map.
    treasure_map_from_wire = bob.get_treasure_map(enacted_federated_policy.alice.stamp,
                                                  enacted_federated_policy.label)

    assert enacted_federated_policy.treasure_map == treasure_map_from_wire


def test_treasure_map_is_legit(enacted_federated_policy):
    """
    Sure, the TreasureMap can get to Bob, but we also need to know that each Ursula in the TreasureMap is on the network.
    """
    for ursula_address, _node_id in enacted_federated_policy.treasure_map:
        assert ursula_address in enacted_federated_policy.bob.known_nodes.addresses()


def test_treasure_map_cannot_be_duplicated(blockchain_ursulas, blockchain_alice, blockchain_bob, agency):

    # Setup the policy details
    n = 3
    policy_end_datetime = maya.now() + datetime.timedelta(days=5)
    label = b"this_is_the_path_to_which_access_is_being_granted"

    # Create the Policy, Granting access to Bob
    policy = blockchain_alice.grant(bob=blockchain_bob,
                                    label=label,
                                    m=2,
                                    n=n,
                                    rate=int(1e18),  # one ether
                                    expiration=policy_end_datetime)

    u = blockchain_bob.matching_nodes_among(blockchain_alice.known_nodes)[0]
    saved_map = u.treasure_maps[bytes.fromhex(policy.treasure_map.public_id())]
    assert saved_map == policy.treasure_map
    # This Ursula was actually a Vladimir.
    # Thus, he has access to the (encrypted) TreasureMap and can use its details to
    # try to store his own fake details.
    vladimir = Vladimir.from_target_ursula(u)
    node_on_which_to_store_bad_map = blockchain_ursulas[1]
    with pytest.raises(vladimir.network_middleware.UnexpectedResponse) as e:
        vladimir.publish_fraudulent_treasure_map(legit_treasure_map=saved_map,
                                                 target_node=node_on_which_to_store_bad_map)
    assert e.value.status == 402


@pytest.mark.skip("See Issue #1075")  # TODO: Issue #1075
def test_vladimir_illegal_interface_key_does_not_propagate(blockchain_ursulas):
    """
    Although Ursulas propagate each other's interface information, as demonstrated above,
    they do not propagate interface information for Vladimir.

    Specifically, if Vladimir tries to perform the most obvious imitation attack -
    propagating his own wallet address along with Ursula's information - the validity
    check will catch it and Ursula will refuse to propagate it and also record Vladimir's
    details.
    """
    ursulas = list(blockchain_ursulas)
    ursula_whom_vladimir_will_imitate, other_ursula = ursulas[0], ursulas[1]

    # Vladimir sees Ursula on the network and tries to use her public information.
    vladimir = Vladimir.from_target_ursula(ursula_whom_vladimir_will_imitate)

    # This Ursula is totally legit...
    ursula_whom_vladimir_will_imitate.verify_node(MockRestMiddleware(), accept_federated_only=True)

    learning_callers = []
    crosstown_traffic.decorator = crosstownTaskListDecoratorFactory(learning_callers)

    vladimir.network_middleware.propagate_shitty_interface_id(other_ursula, bytes(vladimir))

    # So far, Ursula hasn't noticed any Vladimirs.
    assert other_ursula.suspicious_activities_witnessed['vladimirs'] == []

    # ...but now, Ursula will now try to learn about Vladimir on a different thread.
    # We only passed one node (Vladimir)...
    learn_about_vladimir = learning_callers.pop()
    #  ...so there was only one learning caller in the queue (now none since we popped it just now).
    assert len(learning_callers) == 0

    # OK, so cool, let's see what happens when Ursula tries to learn about Vlad.
    learn_about_vladimir()

    # And indeed, Ursula noticed the situation.
    # She didn't record Vladimir's address.
    assert vladimir not in other_ursula.known_nodes

    # But she *did* record the actual Ursula's address.
    assert ursula_whom_vladimir_will_imitate in other_ursula.known_nodes

    # Furthermore, she properly marked Vladimir as suspicious.
    assert vladimir in other_ursula.suspicious_activities_witnessed['vladimirs']


@pytest.mark.skip("See Issue #1075")  # TODO: Issue #1075
def test_alice_refuses_to_make_arrangement_unless_ursula_is_valid(blockchain_alice,
                                                                  idle_blockchain_policy,
                                                                  blockchain_ursulas):
    target = list(blockchain_ursulas)[2]
    # First, let's imagine that Alice has sampled a Vladimir while making this policy.
    vladimir = Vladimir.from_target_ursula(target)

    message = vladimir._signable_interface_info_message()
    signature = vladimir._crypto_power.power_ups(SigningPower).sign(message)

    vladimir.substantiate_stamp(client_password=INSECURE_DEVELOPMENT_PASSWORD)
    vladimir._Teacher__interface_signature = signature

    class FakeArrangement:
        federated = False
        ursula = target

    vladimir.node_storage.store_node_certificate(certificate=target.certificate)

    with pytest.raises(vladimir.InvalidNode):
        idle_blockchain_policy.propose_arrangement(network_middleware=blockchain_alice.network_middleware,
<<<<<<< HEAD
                                                   arrangement=FakeArrangement(),
                                                   ursula=vladimir)
=======
                                                    arrangement=FakeArrangement(),
                                                    ursula=vladimir)


def test_treasure_map_cannot_be_duplicated(blockchain_ursulas, blockchain_alice, blockchain_bob, agency):

    # Setup the policy details
    n = 3
    policy_end_datetime = maya.now() + datetime.timedelta(days=5)
    label = b"this_is_the_path_to_which_access_is_being_granted"

    # Create the Policy, Granting access to Bob
    policy = blockchain_alice.grant(bob=blockchain_bob,
                                    label=label,
                                    m=2,
                                    n=n,
                                    rate=int(1e18),  # one ether
                                    expiration=policy_end_datetime)

    u = blockchain_bob.matching_nodes_among(blockchain_alice.known_nodes)[0]
    saved_map = u.treasure_maps[bytes.fromhex(policy.treasure_map.public_id())]
    assert saved_map == policy.treasure_map
    # This Ursula was actually a Vladimir.
    # Thus, he has access to the (encrypted) TreasureMap and can use its details to
    # try to store his own fake details.
    vladimir = Vladimir.from_target_ursula(u)
    node_on_which_to_store_bad_map = blockchain_ursulas[1]
    with pytest.raises(vladimir.network_middleware.UnexpectedResponse) as e:
        vladimir.publish_fraudulent_treasure_map(legit_treasure_map=saved_map,
                                                 target_node=node_on_which_to_store_bad_map)
    assert e.value.status == 402
>>>>>>> 31f001f2
<|MERGE_RESOLUTION|>--- conflicted
+++ resolved
@@ -236,12 +236,8 @@
 
     with pytest.raises(vladimir.InvalidNode):
         idle_blockchain_policy.propose_arrangement(network_middleware=blockchain_alice.network_middleware,
-<<<<<<< HEAD
                                                    arrangement=FakeArrangement(),
                                                    ursula=vladimir)
-=======
-                                                    arrangement=FakeArrangement(),
-                                                    ursula=vladimir)
 
 
 def test_treasure_map_cannot_be_duplicated(blockchain_ursulas, blockchain_alice, blockchain_bob, agency):
@@ -270,5 +266,4 @@
     with pytest.raises(vladimir.network_middleware.UnexpectedResponse) as e:
         vladimir.publish_fraudulent_treasure_map(legit_treasure_map=saved_map,
                                                  target_node=node_on_which_to_store_bad_map)
-    assert e.value.status == 402
->>>>>>> 31f001f2
+    assert e.value.status == 402