"""
This file is part of nucypher.

nucypher is free software: you can redistribute it and/or modify
it under the terms of the GNU Affero General Public License as published by
the Free Software Foundation, either version 3 of the License, or
(at your option) any later version.

nucypher is distributed in the hope that it will be useful,
but WITHOUT ANY WARRANTY; without even the implied warranty of
MERCHANTABILITY or FITNESS FOR A PARTICULAR PURPOSE.  See the
GNU Affero General Public License for more details.

You should have received a copy of the GNU Affero General Public License
along with nucypher.  If not, see <https://www.gnu.org/licenses/>.
"""
import time
from datetime import datetime
from unittest.mock import patch

import maya
import pytest
import pytest_twisted
<<<<<<< HEAD
from twisted.internet import defer
from tests.performance_mocks import NotAPublicKey, NotARestApp, VerificationTracker, mock_cert_loading, \
    mock_cert_storage, mock_message_verification, mock_metadata_validation, mock_pubkey_from_bytes, mock_secret_source, \
    mock_signature_bytes, mock_stamp_call, mock_verify_node
from twisted.internet.threads import deferToThread

from nucypher.characters.lawful import Ursula
from tests.utils.ursula import MOCK_KNOWN_URSULAS_CACHE
from nucypher.datastore.base import RecordField
=======
from twisted.internet import defer, reactor
from twisted.internet.threads import deferToThread, blockingCallFromThread

from nucypher.characters.lawful import Ursula
from tests.utils.middleware import SluggishLargeFleetMiddleware
from tests.utils.ursula import MOCK_KNOWN_URSULAS_CACHE
from umbral.keys import UmbralPublicKey
>>>>>>> 424ed29a
from tests.mock.performance_mocks import (
    NotAPublicKey,
    NotARestApp,
    VerificationTracker,
    mock_cert_loading,
    mock_cert_storage,
    mock_message_verification,
    mock_metadata_validation,
    mock_pubkey_from_bytes,
    mock_secret_source,
    mock_signature_bytes,
    mock_stamp_call,
    mock_verify_node
)
from tests.utils.middleware import SluggishLargeFleetMiddleware
from umbral.keys import UmbralPublicKey

"""
Node Discovery happens in phases.  The first step is for a network actor to learn about the mere existence of a Node.
This is a straightforward step which we currently do with our own logic, but which may someday be replaced by something
like libp2p, depending on the course of development of those sorts of tools.  The introduction of hamming distance
in particular is useful when wanting to learn about a small number (~500) of nodes among a much larger (25,000+) swarm.
This toolchain is not built for that scenario at this time, although it is not a stated nongoal. 

After this, our "Learning Loop" does four other things in sequence which are not part of the offering of node discovery tooling alone:

* Instantiation of an actual Node object (currently, an Ursula object) from node metadata.  TODO
* Validation of the node's metadata (non-interactive; shows that the Node's public material is indeed signed by the wallet holder of its Staker).
* Verification of the Node itself (interactive; shows that the REST server operating at the Node's interface matches the node's metadata).
* Verification of the Stake (reads the blockchain; shows that the Node is sponsored by a Staker with sufficient Stake to support a Policy).

These tests show that each phase of this process is done correctly, and in some cases, with attention to specific
performance bottlenecks.
"""


def test_alice_can_learn_about_a_whole_bunch_of_ursulas(highperf_mocked_alice):
    # During the fixture execution, Alice verified one node.
    # TODO: Consider changing this - #1449
    assert VerificationTracker.node_verifications == 1

    _teacher = highperf_mocked_alice.current_teacher_node()
    actual_ursula = MOCK_KNOWN_URSULAS_CACHE[_teacher.rest_interface.port]

    # A quick setup so that the bytes casting of Ursulas (on what in the real world will be the remote node)
    # doesn't take up all the time.
    _teacher_known_nodes_bytestring = actual_ursula.bytestring_of_known_nodes()
    actual_ursula.bytestring_of_known_nodes = lambda *args, ** kwargs: _teacher_known_nodes_bytestring  # TODO: Formalize this?  #1537

    with mock_cert_storage, mock_cert_loading, mock_verify_node, mock_message_verification, mock_metadata_validation:
        with mock_pubkey_from_bytes(), mock_stamp_call, mock_signature_bytes:
            started = time.time()
            highperf_mocked_alice.block_until_number_of_known_nodes_is(4000, learn_on_this_thread=True)
            ended = time.time()
            elapsed = ended - started

    assert elapsed < 6  # 6 seconds is still a little long to discover 4000 out of 5000 nodes, but before starting the optimization that went with this test, this operation took about 18 minutes on jMyles' laptop.
    assert VerificationTracker.node_verifications == 1  # We have only verified the first Ursula.
    assert sum(
        isinstance(u, Ursula) for u in highperf_mocked_alice.known_nodes) < 20  # We haven't instantiated many Ursulas.
    VerificationTracker.node_verifications = 0  # Cleanup


_POLICY_PRESERVER = []


def test_alice_verifies_ursula_just_in_time(fleet_of_highperf_mocked_ursulas,
                                            highperf_mocked_alice,
                                            highperf_mocked_bob):
    # Patch the Datastore PolicyArrangement model with the highperf
    # NotAPublicKey
    not_public_key_record_field = RecordField(NotAPublicKey, encode=bytes,
                                              decode=NotAPublicKey.from_bytes)

    _umbral_pubkey_from_bytes = UmbralPublicKey.from_bytes

    def actual_random_key_instead(*args, **kwargs):
        _previous_bytes = args[0]
        serial = _previous_bytes[-5:]
        pubkey = NotAPublicKey(serial=serial)
        return pubkey

    def mock_set_policy(id_as_hex):
        return ""

<<<<<<< HEAD
    def mock_receive_treasure_map(treasure_map_id):
        return Response(bytes(), status=202)

    with NotARestApp.replace_route("receive_treasure_map", mock_receive_treasure_map):
        with NotARestApp.replace_route("set_policy", mock_set_policy):
            with patch('umbral.keys.UmbralPublicKey.__eq__', lambda *args, **kwargs: True):
                with patch('umbral.keys.UmbralPublicKey.from_bytes',
                           new=actual_random_key_instead):
                    with patch("nucypher.datastore.models.PolicyArrangement._alice_verifying_key",
                               new=not_public_key_record_field):
                        with mock_cert_loading, mock_metadata_validation, mock_message_verification:
                            with mock_secret_source():
                                policy = highperf_mocked_alice.grant(
                                    highperf_mocked_bob, b"any label", m=20, n=30,
                                    expiration=maya.when('next week'),
                                    publish_treasure_map=False)
    # TODO: Make some assertions about policy.
=======
    with NotARestApp.replace_route("set_policy", mock_set_policy):
        with patch('umbral.keys.UmbralPublicKey.__eq__', lambda *args, **kwargs: True):
            with patch('umbral.keys.UmbralPublicKey.from_bytes',
                       new=actual_random_key_instead):
                with mock_cert_loading, mock_metadata_validation, mock_message_verification:
                    with mock_secret_source():
                        policy = highperf_mocked_alice.grant(
                            highperf_mocked_bob, b"any label", m=20, n=30,
                            expiration=maya.when('next week'),
                            publish_treasure_map=False)
    _POLICY_PRESERVER.append(policy)

>>>>>>> 424ed29a
    total_verified = sum(node.verified_node for node in highperf_mocked_alice.known_nodes)
    assert total_verified == 30


@pytest_twisted.inlineCallbacks
def test_mass_treasure_map_placement(fleet_of_highperf_mocked_ursulas,
                                     highperf_mocked_alice,
                                     highperf_mocked_bob):
    """
    Large-scale map placement with a middleware that simulates network latency.

    In three parts.
    """
    # The nodes who match the map distribution criteria.
    nodes_we_expect_to_have_the_map = highperf_mocked_bob.matching_nodes_among(fleet_of_highperf_mocked_ursulas)

    preparation_started = datetime.now()

    # # # Loop through and instantiate actual rest apps so as not to pollute the time measurement (doesn't happen in real world).
    for node in nodes_we_expect_to_have_the_map:
        highperf_mocked_alice.network_middleware.client.parse_node_or_host_and_port(node)  # Causes rest app to be made (happens JIT in other testS)

    highperf_mocked_alice.network_middleware = SluggishLargeFleetMiddleware()

    policy = _POLICY_PRESERVER.pop()

    started = datetime.now()

    with patch('umbral.keys.UmbralPublicKey.__eq__', lambda *args, **kwargs: True), mock_metadata_validation:

        # PART I: The function returns sychronously and quickly.

        defer.setDebugging(False)  # Debugging messes up the timing here; comment this line out if you actually need it.
        # returns instantly.
        policy.publish_treasure_map(network_middleware=highperf_mocked_alice.network_middleware)

        nodes_that_have_the_map_when_we_return = []

        for ursula in nodes_we_expect_to_have_the_map:
            if policy.treasure_map in list(ursula.treasure_maps.values()):
                nodes_that_have_the_map_when_we_return.append(ursula)

        # Very few have gotten the map yet; it's happening in the background.
        # Note: if you put a breakpoint above this line, you will likely need to comment this assertion out.
        assert len(
            nodes_that_have_the_map_when_we_return) <= 5  # Maybe a couple finished already, especially if this is a lightning fast computer.  But more than five is weird.

        defer.setDebugging(True)

        # PART II: We block for a little while to ensure that the distribution is going well.

        # Wait until about ten percent of the distribution has occurred.
        # We do it in a deferred here in the test because it will block the entire process, but in the real-world, we can do this on the granting thread.

        def count_recipients_after_block():
            policy.publishing_mutex.block_for_a_little_while()
            little_while_ended_at = datetime.now()

            # Here we'll just count the nodes that have the map.  In the real world, we can do a sanity check
            # to make sure things haven't gone sideways.

            nodes_that_have_the_map_when_we_unblock = sum(policy.treasure_map in list(u.treasure_maps.values()) for u in nodes_we_expect_to_have_the_map)

            return nodes_that_have_the_map_when_we_unblock, little_while_ended_at

        d = deferToThread(count_recipients_after_block)
        yield d
        nodes_that_have_the_map_when_we_unblock, little_while_ended_at = d.result

        # The number of nodes having the map is at least the minimum to have unblocked.
        assert nodes_that_have_the_map_when_we_unblock >= policy.publishing_mutex._block_until_this_many_are_complete

        # The number of nodes having the map is approximately the number you'd expect from full utilization of Alice's publication threadpool.
        assert nodes_that_have_the_map_when_we_unblock == pytest.approx(highperf_mocked_alice.publication_threadpool.max, .6)

        # PART III: Having made proper assertions about the publication call and the first block, we allow the rest to
        # happen in the background and then ensure that each phase was timely.
        successful_responses = []

        def find_successful_responses(map_publication_responses):
            for was_succssful, http_response in map_publication_responses:
                assert was_succssful
                assert http_response.status_code == 202
                successful_responses.append(http_response)

        policy.publishing_mutex.addCallback(find_successful_responses)
        yield policy.publishing_mutex  # This will block until the distribution is complete.
        complete_distribution_time = datetime.now() - started

        # We have the same number of successful responses as nodes we expected to have the map.
        assert len(successful_responses) == len(nodes_we_expect_to_have_the_map)

        # TODO: Assert that no nodes outside those expected received the map.

        partial_blocking_duration = little_while_ended_at - started
        # Before Treasure Island (1741), this process took about 3 minutes.
        assert partial_blocking_duration.total_seconds() < 3
        assert complete_distribution_time.total_seconds() < 10
        # On CI, we expect these times to be even less.  (Around 1 and 3.5 seconds, respectively)
        # But with debuggers and other processes running on laptops, we give a little leeway.<|MERGE_RESOLUTION|>--- conflicted
+++ resolved
@@ -21,7 +21,6 @@
 import maya
 import pytest
 import pytest_twisted
-<<<<<<< HEAD
 from twisted.internet import defer
 from tests.performance_mocks import NotAPublicKey, NotARestApp, VerificationTracker, mock_cert_loading, \
     mock_cert_storage, mock_message_verification, mock_metadata_validation, mock_pubkey_from_bytes, mock_secret_source, \
@@ -31,7 +30,7 @@
 from nucypher.characters.lawful import Ursula
 from tests.utils.ursula import MOCK_KNOWN_URSULAS_CACHE
 from nucypher.datastore.base import RecordField
-=======
+import pytest_twisted
 from twisted.internet import defer, reactor
 from twisted.internet.threads import deferToThread, blockingCallFromThread
 
@@ -39,7 +38,6 @@
 from tests.utils.middleware import SluggishLargeFleetMiddleware
 from tests.utils.ursula import MOCK_KNOWN_URSULAS_CACHE
 from umbral.keys import UmbralPublicKey
->>>>>>> 424ed29a
 from tests.mock.performance_mocks import (
     NotAPublicKey,
     NotARestApp,
@@ -125,7 +123,6 @@
     def mock_set_policy(id_as_hex):
         return ""
 
-<<<<<<< HEAD
     def mock_receive_treasure_map(treasure_map_id):
         return Response(bytes(), status=202)
 
@@ -143,20 +140,6 @@
                                     expiration=maya.when('next week'),
                                     publish_treasure_map=False)
     # TODO: Make some assertions about policy.
-=======
-    with NotARestApp.replace_route("set_policy", mock_set_policy):
-        with patch('umbral.keys.UmbralPublicKey.__eq__', lambda *args, **kwargs: True):
-            with patch('umbral.keys.UmbralPublicKey.from_bytes',
-                       new=actual_random_key_instead):
-                with mock_cert_loading, mock_metadata_validation, mock_message_verification:
-                    with mock_secret_source():
-                        policy = highperf_mocked_alice.grant(
-                            highperf_mocked_bob, b"any label", m=20, n=30,
-                            expiration=maya.when('next week'),
-                            publish_treasure_map=False)
-    _POLICY_PRESERVER.append(policy)
-
->>>>>>> 424ed29a
     total_verified = sum(node.verified_node for node in highperf_mocked_alice.known_nodes)
     assert total_verified == 30
 
